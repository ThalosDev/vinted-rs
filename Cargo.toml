--- conflicted
+++ resolved
@@ -2,15 +2,10 @@
 name = "vinted-rs"
 version = "0.1.0"
 edition = "2021"
-<<<<<<< HEAD
-authors = ["Pepe Márquez <pepe.marquezromero@gmail.com>" , "Álvaro Cabo <alvarocaboac2@gmail.com>"]
-description = "An async Vinted API wrapper"
-=======
 repository = "https://github.com/TuTarea/vinted-rs"
 authors = ["Pepe Márquez <pepe.marquezromero@gmail.com>" , "Álvaro Cabo <alvarocaboac2@gmail.com>"]
 description = "An async Vinted API wrapper"
 license = "MIT"
->>>>>>> 90020184
 readme = "README.md"
 rust-version = "1.70"
 
@@ -33,11 +28,7 @@
 once_cell = "1.18"
 rand = "0.8"
 reqwest_cookie_store = "0.6"
-<<<<<<< HEAD
-typed-builder = "0.14"
-=======
 typed-builder = "0.15"
->>>>>>> 90020184
 
 [dependencies.bb8-postgres]
 version = "0.8"
