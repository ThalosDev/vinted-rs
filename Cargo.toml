[package]
name = "vinted-rs"
version = "0.8.7"
edition = "2021"
repository = "https://github.com/TuTarea/vinted-rs"
authors = [
    "Pepe Márquez <pepe.marquezromero@gmail.com>",
    "Álvaro Cabo <alvarocaboac2@gmail.com>",
]
description = "An async Vinted API wrapper"
license = "MIT"
readme = "README.md"
rust-version = "1.70"

# See more keys and their definitions at https://doc.rust-lang.org/cargo/reference/manifest.html

[lib]
doctest = false

[features]
default = ["advanced_filters", "redis"]
advanced_filters = ["bb8-postgres", "postgres-types"]
redis = ["dep:redis", "dep:redis-macros"]
minimal = []


[dependencies]
reqwest = { version = "0.11", features = ["json", "cookies"] }
tokio = { version = "1", features = ["full"] }
serde = { version = "1.0", features = ["serde_derive"] }
thiserror = "1.0"
rand = "0.8"
reqwest_cookie_store = "0.6"
typed-builder = "0.18"
fang = { version = "0.10.3", features = ["asynk"], default-features = false }
<<<<<<< HEAD
redis-macros = { version = "0.3.0", optional = true }
redis = { version = "0.24.0", optional = true }
=======
redis-macros = { version = "0.2.1", optional = true }
redis = { version = "0.25.3", optional = true }
>>>>>>> 6932b859
serde_json = { version = "1.0.91" }
log = "0.4.20"
lazy_static = "1.4.0"
[dev-dependencies]
<<<<<<< HEAD
redis-macros = { version = "0.3.0" }
redis = { version = "0.24.0" }
=======
redis-macros = { version = "0.2.1" }
redis = { version = "0.25.3" }
>>>>>>> 6932b859

[dependencies.bb8-postgres]
version = "0.8"
features = ["with-serde_json-1", "with-uuid-1", "with-chrono-0_4"]
optional = true

[dependencies.postgres-types]
version = "0.2.6"
features = ["derive"]
optional = true<|MERGE_RESOLUTION|>--- conflicted
+++ resolved
@@ -33,24 +33,15 @@
 reqwest_cookie_store = "0.6"
 typed-builder = "0.18"
 fang = { version = "0.10.3", features = ["asynk"], default-features = false }
-<<<<<<< HEAD
 redis-macros = { version = "0.3.0", optional = true }
 redis = { version = "0.24.0", optional = true }
-=======
-redis-macros = { version = "0.2.1", optional = true }
-redis = { version = "0.25.3", optional = true }
->>>>>>> 6932b859
 serde_json = { version = "1.0.91" }
 log = "0.4.20"
 lazy_static = "1.4.0"
 [dev-dependencies]
-<<<<<<< HEAD
 redis-macros = { version = "0.3.0" }
 redis = { version = "0.24.0" }
-=======
-redis-macros = { version = "0.2.1" }
-redis = { version = "0.25.3" }
->>>>>>> 6932b859
+
 
 [dependencies.bb8-postgres]
 version = "0.8"
