--- conflicted
+++ resolved
@@ -1,12 +1,9 @@
 [workspace]
 members = ["examples/filter_example", "."]
+
 [package]
 name = "vinted-rs"
-<<<<<<< HEAD
 version = "0.10.0"
-=======
-version = "0.9.2"
->>>>>>> e9b29959
 edition = "2021"
 repository = "https://github.com/TuTarea/vinted-rs"
 authors = [
@@ -40,20 +37,16 @@
 typed-builder = "0.20"
 fang = { version = "0.10.3", features = ["asynk"], default-features = false }
 redis-macros = { version = "0.4.2", optional = true }
-<<<<<<< HEAD
-redis = { version = "0.27.X", optional = true }
-serde_json = { version = "1.0.X" }
-=======
-redis = { version = "0.27.2", optional = true, features = ["tokio-comp", "aio"] }
+redis = { version = "0.27.5", optional = true, features = [
+    "tokio-comp",
+    "aio",
+] }
 serde_json = { version = "1.0.91" }
->>>>>>> e9b29959
 log = "0.4.20"
 lazy_static = "1.4.0"
 dotenvy = "0.15"
 [dev-dependencies]
 env_logger = "0.11.5"
-redis-macros = { version = "0.4.2" }
-redis = { version = "0.27.2" }
 
 
 [dependencies.bb8-postgres]
