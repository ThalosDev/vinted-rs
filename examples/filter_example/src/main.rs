--- conflicted
+++ resolved
@@ -1,10 +1,8 @@
 use bb8_postgres::tokio_postgres::NoTls;
-<<<<<<< HEAD
+
 use std::env;
 use vinted_rs::{db::DbController, queries::Host, Filter, VintedWrapper};
-=======
-use vinted_rs::{db::DbController, Filter, VintedWrapper , queries::Host};
->>>>>>> 59110a0e
+
 
 #[tokio::main]
 async fn main() {
@@ -33,7 +31,6 @@
         .price_to(20)
         .build();
 
-<<<<<<< HEAD
     let vinted = VintedWrapper::new_with_host(host);
 
     println!("Host: {}", vinted.get_host());
@@ -41,15 +38,7 @@
     let items = vinted.get_items(&filter, 10).await.unwrap();
 
     if items.items.is_empty() {
-=======
-    let vinted = VintedWrapper::new_with_host(Host::Uk);
 
-    println!("Host : {}" , vinted.get_host());
-
-    let items = vinted.get_items(&filter, 10).await.unwrap();
-
-    if items.items.len() <=  0 {
->>>>>>> 59110a0e
         println!("No items found");
     }
     println!("{}", items);
