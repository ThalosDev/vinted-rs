use crate::db::DbController;
use crate::model::filter::{Currency, Filter};
use crate::queries::VintedWrapperError;
use crate::tests::DB_URI;
use crate::VintedWrapper;
use bb8_postgres::tokio_postgres::NoTls;
use env_logger;

const POOL_SIZE: u32 = 5;

fn _calculate_color_props(hex_color1: &str) -> (f64, f64, f64) {
    let color1 = _hex_to_rgb(hex_color1);

    let r_prop = color1.0 as f64 / 255.0;
    let g_prop = color1.1 as f64 / 255.0;
    let b_prop = color1.2 as f64 / 255.0;

    (r_prop, g_prop, b_prop)
}

fn _hex_to_rgb(hex_color: &str) -> (u8, u8, u8) {
    let hex = hex_color.trim_start_matches('#');

    let r = u8::from_str_radix(&hex[0..2], 16).unwrap();
    let g = u8::from_str_radix(&hex[2..4], 16).unwrap();
    let b = u8::from_str_radix(&hex[4..6], 16).unwrap();

    (r, g, b)
}

#[tokio::test]
async fn test_get_item_query_text() {
    let vinted = VintedWrapper::new();

    let filter: Filter = Filter::builder()
        .search_text(Some(String::from("shoes")))
        .build();

    match vinted.get_items(&filter, 1, None, None, None).await {
        // Limitado el numero de elementos a 1
        Ok(items) => {
            assert!(items.items.len() <= 1);
        }
<<<<<<< HEAD
        Err(err) => {
            log::error!("{:#?}", err);
            match err {
                VintedWrapperError::ItemNumberError => unreachable!(),
                VintedWrapperError::ItemError(_, _, _) => unreachable!(),
                VintedWrapperError::CookiesError(_) => (),
                VintedWrapperError::SerdeError(_) => unreachable!(),
                VintedWrapperError::ReqWestError(_) => unreachable!(),
            }
        }
=======
        Err(err) => match err {
            VintedWrapperError::ItemNumberError => unreachable!(),
            VintedWrapperError::ItemError(_, _, _) => (),
            VintedWrapperError::CookiesError(_) => (),
            VintedWrapperError::SerdeError(_) => (),
        },
>>>>>>> e9b29959
    };
}

#[tokio::test]
async fn test_get_item_brands() {
    let vinted = VintedWrapper::new();
    let db: DbController<NoTls> = DbController::new(&DB_URI, POOL_SIZE, NoTls).await.unwrap();
    let brand = db.get_brand_by_name(&String::from("Adidas")).await.unwrap();

    let filter: Filter = Filter::builder()
        .brand_ids(Some(brand.id.to_string()))
        .build();

    match vinted.get_items(&filter, 1, None, None, None).await {
        // Limitado el numero de elementos a 1
        Ok(items) => {
            let result = items.items.first();
            if result.is_none() {
                drop(VintedWrapperError::ItemNumberError);
            }
            assert_eq!(result.unwrap().brand_title, brand.title);
        }
<<<<<<< HEAD
        Err(err) => {
            log::error!("{:#?}", err);
            match err {
                VintedWrapperError::ItemNumberError => unreachable!(),
                VintedWrapperError::ItemError(_, _, _) => unreachable!(),
                VintedWrapperError::CookiesError(_) => (),
                VintedWrapperError::SerdeError(_) => unreachable!(),
                VintedWrapperError::ReqWestError(_) => unreachable!(),
            }
        }
=======
        Err(err) => match err {
            VintedWrapperError::ItemNumberError => unreachable!(),
            VintedWrapperError::ItemError(_, _, _) => (),
            VintedWrapperError::CookiesError(_) => (),
            VintedWrapperError::SerdeError(_) => (),
        },
>>>>>>> e9b29959
    };
}

#[tokio::test]
async fn test_get_items_brands() {
    let vinted = VintedWrapper::new();
    let db: DbController<NoTls> = DbController::new(&DB_URI, POOL_SIZE, NoTls).await.unwrap();
    let brand = db.get_brand_by_name(&String::from("Adidas")).await.unwrap();

    let filter: Filter = Filter::builder()
        .brand_ids(Some(brand.id.to_string()))
        .build();

    match vinted.get_items(&filter, 10, None, None, None).await {
        Ok(items) => {
            for item in items.items {
                assert_eq!(item.brand_title, brand.title);
            }
        }
<<<<<<< HEAD
        Err(err) => {
            log::error!("{:#?}", err);
            match err {
                VintedWrapperError::ItemNumberError => unreachable!(),
                VintedWrapperError::ItemError(_, _, _) => unreachable!(),
                VintedWrapperError::CookiesError(_) => (),
                VintedWrapperError::SerdeError(_) => unreachable!(),
                VintedWrapperError::ReqWestError(_) => unreachable!(),
            }
        }
=======
        Err(err) => match err {
            VintedWrapperError::ItemNumberError => unreachable!(),
            VintedWrapperError::ItemError(_, _, _) => (),
            VintedWrapperError::SerdeError(_) => (),
            VintedWrapperError::CookiesError(_) => (),
        },
>>>>>>> e9b29959
    };
}

#[tokio::test]
#[ignore]
async fn test_get_items_catalogs_no_db() {
    let vinted = VintedWrapper::new();
    //Woman elements
    let filter: Filter = Filter::builder()
        .catalog_ids(Some(String::from("1904")))
        .build();
    let substrings = vec![
        "women", "mujer", "femme", "kobiety", "donna", "moterims", "noi", "dames", "zeny", "damen",
        "femei", "mulher", "beauty", "femmes", "dam", "hombre",
    ];

    match vinted.get_items(&filter, 10, None, None, None).await {
        Ok(items) => {
            assert!(items.items.len() <= 10);
            items.items.iter().for_each(|item| {
                let url_item: &str = &item.url;
                let category = url_item.split('/').nth(3).unwrap();
                println!("{:?}", category);
                assert!(
                    substrings.contains(&category),
                    "Category not found {}",
                    category
                );
            });
        }
<<<<<<< HEAD
        Err(err) => {
            log::error!("{:#?}", err);
            match err {
                VintedWrapperError::ItemNumberError => unreachable!(),
                VintedWrapperError::ItemError(_, _, _) => unreachable!(),
                VintedWrapperError::CookiesError(_) => (),
                VintedWrapperError::SerdeError(_) => unreachable!(),
                VintedWrapperError::ReqWestError(_) => unreachable!(),
            }
        }
=======
        Err(err) => match err {
            VintedWrapperError::ItemNumberError => unreachable!(),
            VintedWrapperError::ItemError(_, _, _) => (),
            VintedWrapperError::CookiesError(_) => (),
            VintedWrapperError::SerdeError(_) => (),
        },
>>>>>>> e9b29959
    };
}

#[tokio::test]
async fn test_get_items_by_price() {
    let vinted = VintedWrapper::new();
    let min = 50.0;
    let max = 100.0;

    let filter: Filter = Filter::builder()
        .price_from(Some(min))
        .price_to(Some(max))
        .build();

    match vinted.get_items(&filter, 10, None, None, None).await {
        Ok(items) => {
            assert!(items.items.len() <= 10);
            let ok: bool = items.items.iter().all(|item| {
                let price: f32 = item.price.parse().unwrap();
                price <= max && price >= min
            });

            assert!(ok);
        }
<<<<<<< HEAD
        Err(err) => {
            log::error!("{:#?}", err);
            match err {
                VintedWrapperError::ItemNumberError => unreachable!(),
                VintedWrapperError::ItemError(_, _, _) => unreachable!(),
                VintedWrapperError::CookiesError(_) => (),
                VintedWrapperError::SerdeError(_) => unreachable!(),
                VintedWrapperError::ReqWestError(_) => unreachable!(),
            }
        }
=======
        Err(err) => match err {
            VintedWrapperError::ItemNumberError => unreachable!(),
            VintedWrapperError::ItemError(_, _, _) => (),
            VintedWrapperError::CookiesError(_) => (),
            VintedWrapperError::SerdeError(_) => (),
        },
>>>>>>> e9b29959
    };
}

#[tokio::test]
async fn test_get_items_by_size_no_db() {
    let vinted = VintedWrapper::new();
    let size_id = String::from("1568");
    let size_title = String::from("XS");

    let filter: Filter = Filter::builder().size_ids(Some(size_id)).build();

    match vinted.get_items(&filter, 20, None, None, None).await {
        Ok(items) => {
            assert!(items.items.len() <= 20);
            let ok: bool = items.items.iter().all(|item| item.size_title == size_title);

            assert!(ok);
        }
<<<<<<< HEAD
        Err(err) => {
            log::error!("{:#?}", err);
            match err {
                VintedWrapperError::ItemNumberError => unreachable!(),
                VintedWrapperError::ItemError(_, _, _) => unreachable!(),
                VintedWrapperError::CookiesError(_) => (),
                VintedWrapperError::SerdeError(_) => unreachable!(),
                VintedWrapperError::ReqWestError(_) => unreachable!(),
            }
        }
=======
        Err(err) => match err {
            VintedWrapperError::ItemNumberError => unreachable!(),
            VintedWrapperError::ItemError(_, _, _) => (),
            VintedWrapperError::CookiesError(_) => (),
            VintedWrapperError::SerdeError(_) => (),
        },
>>>>>>> e9b29959
    };
}

#[tokio::test]
async fn test_get_items_by_size() {
    let vinted = VintedWrapper::new();
    let db: DbController<NoTls> = DbController::new(&DB_URI, POOL_SIZE, NoTls).await.unwrap();
    let size = db
        .get_size_by_title_and_type(
            &String::from("ES"),
            &"XL".to_string(),
            &"Pantalones de hombre".to_string(),
        )
        .await
        .unwrap();

    let filter: Filter = Filter::builder()
        .size_ids(Some(size.id.to_string()))
        .build();

    match vinted.get_items(&filter, 20, None, None, None).await {
        Ok(items) => {
            assert!(items.items.len() <= 20);
            let ok: bool = items
                .items
                .iter()
                .all(|item| item.size_title == size.title_es);

            assert!(ok);
        }
<<<<<<< HEAD
        Err(err) => {
            log::error!("{:#?}", err);
            match err {
                VintedWrapperError::ItemNumberError => unreachable!(),
                VintedWrapperError::ItemError(_, _, _) => unreachable!(),
                VintedWrapperError::CookiesError(_) => (),
                VintedWrapperError::SerdeError(_) => unreachable!(),
                VintedWrapperError::ReqWestError(_) => unreachable!(),
            }
        }
=======
        Err(err) => match err {
            VintedWrapperError::ItemNumberError => unreachable!(),
            VintedWrapperError::ItemError(_, _, _) => (),
            VintedWrapperError::CookiesError(_) => (),
            VintedWrapperError::SerdeError(_) => (),
        },
>>>>>>> e9b29959
    };
}

#[tokio::test]
async fn test_get_items_by_material() {
    let vinted = VintedWrapper::new();
    let id = 49; // Silk

    let filter: Filter = Filter::builder().material_ids(Some(id.to_string())).build();
    let num: usize = 15;

    match vinted
        .get_items(&filter, num as u32, None, None, None)
        .await
    {
        Ok(items) => {
            assert!(items.items.len() <= num);
        }
<<<<<<< HEAD
        Err(err) => {
            log::error!("{:#?}", err);
            match err {
                VintedWrapperError::ItemNumberError => unreachable!(),
                VintedWrapperError::ItemError(_, _, _) => unreachable!(),
                VintedWrapperError::CookiesError(_) => (),
                VintedWrapperError::SerdeError(_) => unreachable!(),
                VintedWrapperError::ReqWestError(_) => unreachable!(),
            }
        }
=======
        Err(err) => match err {
            VintedWrapperError::ItemNumberError => unreachable!(),
            VintedWrapperError::ItemError(_, _, _) => (),
            VintedWrapperError::CookiesError(_) => (),
            VintedWrapperError::SerdeError(_) => (),
        },
>>>>>>> e9b29959
    };
}

#[tokio::test]
async fn test_get_items_by_color() {
    let vinted = VintedWrapper::new();
    let id = 7; //Red
                //let hex = "#CC3300"; //Red

    //let props = calculate_color_props(hex);

    let filter: Filter = Filter::builder().color_ids(Some(id.to_string())).build();

    let num: usize = 20;

    match vinted
        .get_items(&filter, num as u32, None, None, None)
        .await
    {
        Ok(items) => {
            assert!(items.items.len() <= num);
        }
<<<<<<< HEAD
        Err(err) => {
            log::error!("{:#?}", err);
            match err {
                VintedWrapperError::ItemNumberError => unreachable!(),
                VintedWrapperError::ItemError(_, _, _) => unreachable!(),
                VintedWrapperError::CookiesError(_) => (),
                VintedWrapperError::SerdeError(_) => unreachable!(),
                VintedWrapperError::ReqWestError(_) => unreachable!(),
            }
        }
=======
        Err(err) => match err {
            VintedWrapperError::ItemNumberError => unreachable!(),
            VintedWrapperError::ItemError(_, _, _) => (),
            VintedWrapperError::CookiesError(_) => (),
            VintedWrapperError::SerdeError(_) => (),
        },
>>>>>>> e9b29959
    };
}

#[tokio::test]
async fn test_get_items_by_currency() {
    let vinted = VintedWrapper::new_with_currency(Currency::CZK);

    let filter: Filter = Filter::builder().build();

    let num: usize = 20;

    match vinted
        .get_items(&filter, num as u32, None, None, None)
        .await
    {
        Ok(items) => {
            assert!(items.items.len() <= num);
            let ok: bool = items.items.iter().all(|item| {
                let c: &str = Currency::CZK.into();
                item.currency == c
            });

            assert!(ok);
        }
<<<<<<< HEAD
        Err(err) => {
            log::error!("{:#?}", err);
            match err {
                VintedWrapperError::ItemNumberError => unreachable!(),
                VintedWrapperError::ItemError(_, _, _) => unreachable!(),
                VintedWrapperError::CookiesError(_) => (),
                VintedWrapperError::SerdeError(_) => unreachable!(),
                VintedWrapperError::ReqWestError(_) => unreachable!(),
            }
        }
=======
        Err(err) => match err {
            VintedWrapperError::ItemNumberError => unreachable!(),
            VintedWrapperError::ItemError(_, _, _) => (),
            VintedWrapperError::CookiesError(_) => (),
            VintedWrapperError::SerdeError(_) => (),
        },
>>>>>>> e9b29959
    };
}

#[tokio::test]
async fn test_get_advanced_items() {
    env_logger::builder().is_test(true).init();
    let db = DbController::new(&DB_URI, 5, NoTls).await.unwrap();

    let adidas = db.get_brand_by_name(&"Adidas").await.unwrap();
    let nike = db.get_brand_by_name(&"Nike").await.unwrap();

    let brands = format!("{},{}", adidas.id, nike.id);

    let filter = Filter::builder()
        .brand_ids(Some(brands))
        .price_from(Some(15.0))
        .price_to(Some(20.0))
        .build();

    let vinted = VintedWrapper::new();

    match vinted.get_items(&filter, 10, None, None, None).await {
        Ok(items) => {
            if !items.items.is_empty() {
                for item in items.items {
                    let raw = vinted.get_advanced_item(item.id, None, None, None).await;
                    match raw {
                        Ok(advanced) => {
                            assert_eq!(item.id, advanced.id);
                        }
                        Err(err) => {
                            log::error!("{:#?}", err);
                            match err {
                                VintedWrapperError::ItemNumberError => unreachable!(),
                                VintedWrapperError::ItemError(_, _, _) => (),
                                VintedWrapperError::CookiesError(_) => (),
                                VintedWrapperError::SerdeError(_) => unreachable!(),
                                VintedWrapperError::ReqWestError(_) => unreachable!(),
                            }
                        }
                    }
                }
            }
        }
        Err(err) => {
            log::error!("{:#?}", err);
            match err {
                VintedWrapperError::ItemNumberError => unreachable!(),
                VintedWrapperError::ItemError(_, _, _) => unreachable!(),
                VintedWrapperError::CookiesError(_) => (),
                VintedWrapperError::SerdeError(_) => unreachable!(),
                VintedWrapperError::ReqWestError(_) => unreachable!(),
            }
        }
    };
}<|MERGE_RESOLUTION|>--- conflicted
+++ resolved
@@ -41,25 +41,16 @@
         Ok(items) => {
             assert!(items.items.len() <= 1);
         }
-<<<<<<< HEAD
-        Err(err) => {
-            log::error!("{:#?}", err);
-            match err {
-                VintedWrapperError::ItemNumberError => unreachable!(),
-                VintedWrapperError::ItemError(_, _, _) => unreachable!(),
-                VintedWrapperError::CookiesError(_) => (),
-                VintedWrapperError::SerdeError(_) => unreachable!(),
-                VintedWrapperError::ReqWestError(_) => unreachable!(),
-            }
-        }
-=======
-        Err(err) => match err {
-            VintedWrapperError::ItemNumberError => unreachable!(),
-            VintedWrapperError::ItemError(_, _, _) => (),
-            VintedWrapperError::CookiesError(_) => (),
-            VintedWrapperError::SerdeError(_) => (),
-        },
->>>>>>> e9b29959
+        Err(err) => {
+            log::error!("{:#?}", err);
+            match err {
+                VintedWrapperError::ItemNumberError => unreachable!(),
+                VintedWrapperError::ItemError(_, _, _) => unreachable!(),
+                VintedWrapperError::CookiesError(_) => (),
+                VintedWrapperError::SerdeError(_) => unreachable!(),
+                VintedWrapperError::ReqWestError(_) => unreachable!(),
+            }
+        }
     };
 }
 
@@ -82,25 +73,16 @@
             }
             assert_eq!(result.unwrap().brand_title, brand.title);
         }
-<<<<<<< HEAD
-        Err(err) => {
-            log::error!("{:#?}", err);
-            match err {
-                VintedWrapperError::ItemNumberError => unreachable!(),
-                VintedWrapperError::ItemError(_, _, _) => unreachable!(),
-                VintedWrapperError::CookiesError(_) => (),
-                VintedWrapperError::SerdeError(_) => unreachable!(),
-                VintedWrapperError::ReqWestError(_) => unreachable!(),
-            }
-        }
-=======
-        Err(err) => match err {
-            VintedWrapperError::ItemNumberError => unreachable!(),
-            VintedWrapperError::ItemError(_, _, _) => (),
-            VintedWrapperError::CookiesError(_) => (),
-            VintedWrapperError::SerdeError(_) => (),
-        },
->>>>>>> e9b29959
+        Err(err) => {
+            log::error!("{:#?}", err);
+            match err {
+                VintedWrapperError::ItemNumberError => unreachable!(),
+                VintedWrapperError::ItemError(_, _, _) => unreachable!(),
+                VintedWrapperError::CookiesError(_) => (),
+                VintedWrapperError::SerdeError(_) => unreachable!(),
+                VintedWrapperError::ReqWestError(_) => unreachable!(),
+            }
+        }
     };
 }
 
@@ -120,25 +102,16 @@
                 assert_eq!(item.brand_title, brand.title);
             }
         }
-<<<<<<< HEAD
-        Err(err) => {
-            log::error!("{:#?}", err);
-            match err {
-                VintedWrapperError::ItemNumberError => unreachable!(),
-                VintedWrapperError::ItemError(_, _, _) => unreachable!(),
-                VintedWrapperError::CookiesError(_) => (),
-                VintedWrapperError::SerdeError(_) => unreachable!(),
-                VintedWrapperError::ReqWestError(_) => unreachable!(),
-            }
-        }
-=======
-        Err(err) => match err {
-            VintedWrapperError::ItemNumberError => unreachable!(),
-            VintedWrapperError::ItemError(_, _, _) => (),
-            VintedWrapperError::SerdeError(_) => (),
-            VintedWrapperError::CookiesError(_) => (),
-        },
->>>>>>> e9b29959
+        Err(err) => {
+            log::error!("{:#?}", err);
+            match err {
+                VintedWrapperError::ItemNumberError => unreachable!(),
+                VintedWrapperError::ItemError(_, _, _) => unreachable!(),
+                VintedWrapperError::CookiesError(_) => (),
+                VintedWrapperError::SerdeError(_) => unreachable!(),
+                VintedWrapperError::ReqWestError(_) => unreachable!(),
+            }
+        }
     };
 }
 
@@ -169,25 +142,16 @@
                 );
             });
         }
-<<<<<<< HEAD
-        Err(err) => {
-            log::error!("{:#?}", err);
-            match err {
-                VintedWrapperError::ItemNumberError => unreachable!(),
-                VintedWrapperError::ItemError(_, _, _) => unreachable!(),
-                VintedWrapperError::CookiesError(_) => (),
-                VintedWrapperError::SerdeError(_) => unreachable!(),
-                VintedWrapperError::ReqWestError(_) => unreachable!(),
-            }
-        }
-=======
-        Err(err) => match err {
-            VintedWrapperError::ItemNumberError => unreachable!(),
-            VintedWrapperError::ItemError(_, _, _) => (),
-            VintedWrapperError::CookiesError(_) => (),
-            VintedWrapperError::SerdeError(_) => (),
-        },
->>>>>>> e9b29959
+        Err(err) => {
+            log::error!("{:#?}", err);
+            match err {
+                VintedWrapperError::ItemNumberError => unreachable!(),
+                VintedWrapperError::ItemError(_, _, _) => unreachable!(),
+                VintedWrapperError::CookiesError(_) => (),
+                VintedWrapperError::SerdeError(_) => unreachable!(),
+                VintedWrapperError::ReqWestError(_) => unreachable!(),
+            }
+        }
     };
 }
 
@@ -212,25 +176,16 @@
 
             assert!(ok);
         }
-<<<<<<< HEAD
-        Err(err) => {
-            log::error!("{:#?}", err);
-            match err {
-                VintedWrapperError::ItemNumberError => unreachable!(),
-                VintedWrapperError::ItemError(_, _, _) => unreachable!(),
-                VintedWrapperError::CookiesError(_) => (),
-                VintedWrapperError::SerdeError(_) => unreachable!(),
-                VintedWrapperError::ReqWestError(_) => unreachable!(),
-            }
-        }
-=======
-        Err(err) => match err {
-            VintedWrapperError::ItemNumberError => unreachable!(),
-            VintedWrapperError::ItemError(_, _, _) => (),
-            VintedWrapperError::CookiesError(_) => (),
-            VintedWrapperError::SerdeError(_) => (),
-        },
->>>>>>> e9b29959
+        Err(err) => {
+            log::error!("{:#?}", err);
+            match err {
+                VintedWrapperError::ItemNumberError => unreachable!(),
+                VintedWrapperError::ItemError(_, _, _) => unreachable!(),
+                VintedWrapperError::CookiesError(_) => (),
+                VintedWrapperError::SerdeError(_) => unreachable!(),
+                VintedWrapperError::ReqWestError(_) => unreachable!(),
+            }
+        }
     };
 }
 
@@ -249,25 +204,16 @@
 
             assert!(ok);
         }
-<<<<<<< HEAD
-        Err(err) => {
-            log::error!("{:#?}", err);
-            match err {
-                VintedWrapperError::ItemNumberError => unreachable!(),
-                VintedWrapperError::ItemError(_, _, _) => unreachable!(),
-                VintedWrapperError::CookiesError(_) => (),
-                VintedWrapperError::SerdeError(_) => unreachable!(),
-                VintedWrapperError::ReqWestError(_) => unreachable!(),
-            }
-        }
-=======
-        Err(err) => match err {
-            VintedWrapperError::ItemNumberError => unreachable!(),
-            VintedWrapperError::ItemError(_, _, _) => (),
-            VintedWrapperError::CookiesError(_) => (),
-            VintedWrapperError::SerdeError(_) => (),
-        },
->>>>>>> e9b29959
+        Err(err) => {
+            log::error!("{:#?}", err);
+            match err {
+                VintedWrapperError::ItemNumberError => unreachable!(),
+                VintedWrapperError::ItemError(_, _, _) => unreachable!(),
+                VintedWrapperError::CookiesError(_) => (),
+                VintedWrapperError::SerdeError(_) => unreachable!(),
+                VintedWrapperError::ReqWestError(_) => unreachable!(),
+            }
+        }
     };
 }
 
@@ -298,25 +244,16 @@
 
             assert!(ok);
         }
-<<<<<<< HEAD
-        Err(err) => {
-            log::error!("{:#?}", err);
-            match err {
-                VintedWrapperError::ItemNumberError => unreachable!(),
-                VintedWrapperError::ItemError(_, _, _) => unreachable!(),
-                VintedWrapperError::CookiesError(_) => (),
-                VintedWrapperError::SerdeError(_) => unreachable!(),
-                VintedWrapperError::ReqWestError(_) => unreachable!(),
-            }
-        }
-=======
-        Err(err) => match err {
-            VintedWrapperError::ItemNumberError => unreachable!(),
-            VintedWrapperError::ItemError(_, _, _) => (),
-            VintedWrapperError::CookiesError(_) => (),
-            VintedWrapperError::SerdeError(_) => (),
-        },
->>>>>>> e9b29959
+        Err(err) => {
+            log::error!("{:#?}", err);
+            match err {
+                VintedWrapperError::ItemNumberError => unreachable!(),
+                VintedWrapperError::ItemError(_, _, _) => unreachable!(),
+                VintedWrapperError::CookiesError(_) => (),
+                VintedWrapperError::SerdeError(_) => unreachable!(),
+                VintedWrapperError::ReqWestError(_) => unreachable!(),
+            }
+        }
     };
 }
 
@@ -335,25 +272,16 @@
         Ok(items) => {
             assert!(items.items.len() <= num);
         }
-<<<<<<< HEAD
-        Err(err) => {
-            log::error!("{:#?}", err);
-            match err {
-                VintedWrapperError::ItemNumberError => unreachable!(),
-                VintedWrapperError::ItemError(_, _, _) => unreachable!(),
-                VintedWrapperError::CookiesError(_) => (),
-                VintedWrapperError::SerdeError(_) => unreachable!(),
-                VintedWrapperError::ReqWestError(_) => unreachable!(),
-            }
-        }
-=======
-        Err(err) => match err {
-            VintedWrapperError::ItemNumberError => unreachable!(),
-            VintedWrapperError::ItemError(_, _, _) => (),
-            VintedWrapperError::CookiesError(_) => (),
-            VintedWrapperError::SerdeError(_) => (),
-        },
->>>>>>> e9b29959
+        Err(err) => {
+            log::error!("{:#?}", err);
+            match err {
+                VintedWrapperError::ItemNumberError => unreachable!(),
+                VintedWrapperError::ItemError(_, _, _) => unreachable!(),
+                VintedWrapperError::CookiesError(_) => (),
+                VintedWrapperError::SerdeError(_) => unreachable!(),
+                VintedWrapperError::ReqWestError(_) => unreachable!(),
+            }
+        }
     };
 }
 
@@ -376,25 +304,16 @@
         Ok(items) => {
             assert!(items.items.len() <= num);
         }
-<<<<<<< HEAD
-        Err(err) => {
-            log::error!("{:#?}", err);
-            match err {
-                VintedWrapperError::ItemNumberError => unreachable!(),
-                VintedWrapperError::ItemError(_, _, _) => unreachable!(),
-                VintedWrapperError::CookiesError(_) => (),
-                VintedWrapperError::SerdeError(_) => unreachable!(),
-                VintedWrapperError::ReqWestError(_) => unreachable!(),
-            }
-        }
-=======
-        Err(err) => match err {
-            VintedWrapperError::ItemNumberError => unreachable!(),
-            VintedWrapperError::ItemError(_, _, _) => (),
-            VintedWrapperError::CookiesError(_) => (),
-            VintedWrapperError::SerdeError(_) => (),
-        },
->>>>>>> e9b29959
+        Err(err) => {
+            log::error!("{:#?}", err);
+            match err {
+                VintedWrapperError::ItemNumberError => unreachable!(),
+                VintedWrapperError::ItemError(_, _, _) => unreachable!(),
+                VintedWrapperError::CookiesError(_) => (),
+                VintedWrapperError::SerdeError(_) => unreachable!(),
+                VintedWrapperError::ReqWestError(_) => unreachable!(),
+            }
+        }
     };
 }
 
@@ -419,25 +338,16 @@
 
             assert!(ok);
         }
-<<<<<<< HEAD
-        Err(err) => {
-            log::error!("{:#?}", err);
-            match err {
-                VintedWrapperError::ItemNumberError => unreachable!(),
-                VintedWrapperError::ItemError(_, _, _) => unreachable!(),
-                VintedWrapperError::CookiesError(_) => (),
-                VintedWrapperError::SerdeError(_) => unreachable!(),
-                VintedWrapperError::ReqWestError(_) => unreachable!(),
-            }
-        }
-=======
-        Err(err) => match err {
-            VintedWrapperError::ItemNumberError => unreachable!(),
-            VintedWrapperError::ItemError(_, _, _) => (),
-            VintedWrapperError::CookiesError(_) => (),
-            VintedWrapperError::SerdeError(_) => (),
-        },
->>>>>>> e9b29959
+        Err(err) => {
+            log::error!("{:#?}", err);
+            match err {
+                VintedWrapperError::ItemNumberError => unreachable!(),
+                VintedWrapperError::ItemError(_, _, _) => unreachable!(),
+                VintedWrapperError::CookiesError(_) => (),
+                VintedWrapperError::SerdeError(_) => unreachable!(),
+                VintedWrapperError::ReqWestError(_) => unreachable!(),
+            }
+        }
     };
 }
 
