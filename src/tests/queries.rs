--- conflicted
+++ resolved
@@ -71,30 +71,14 @@
     let vinted = VintedWrapper::new();
     //Woman elements
     let filter: Filter = Filter::builder().catalog_ids(String::from("1904")).build();
-<<<<<<< HEAD
-    let substrings = vec![
-=======
     let _substrings = vec![
->>>>>>> 90020184
         "women", "mujer", "femme", "kobiety", "donna", "moterims", "noi", "dames", "zeny", "damen",
         "femei", "mulher",
     ];
 
     match vinted.get_items(&filter, 10).await {
         Ok(items) => {
-<<<<<<< HEAD
-            let all_ok = items.items.iter().all(|item| {
-                let ok_once = substrings.iter().any(|w| item.url.contains(w));
-                if !ok_once {
-                    println!("{}", item.url)
-                }
-                ok_once
-            });
-
-            assert!(all_ok);
-=======
             assert_eq!(items.items.len(), 10);
->>>>>>> 90020184
         }
         Err(err) => match err {
             VintedWrapperError::ItemNumberError => unreachable!(),
